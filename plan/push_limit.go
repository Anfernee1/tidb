--- conflicted
+++ resolved
@@ -275,20 +275,13 @@
 	return p
 }
 
-<<<<<<< HEAD
-=======
-// PushLimit implements PhysicalPlan PushLimit interface.
->>>>>>> 648bee53
+// PushLimit implements PhysicalPlan PushLimit interface.
 func (p *PhysicalUnionScan) PushLimit(l *Limit) PhysicalPlan {
 	np := p.GetChildByIndex(0).(PhysicalPlan).PushLimit(l)
 	p.SetChildren(np)
 	np.SetParents(p)
 	if l != nil {
-<<<<<<< HEAD
-		return insertLimit(p, l)
-=======
-		insertLimit(p, l)
->>>>>>> 648bee53
+		return insertLimit(p, l)
 	}
 	return p
 }