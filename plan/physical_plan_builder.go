// Copyright 2016 PingCAP, Inc.
//
// Licensed under the Apache License, Version 2.0 (the "License");
// you may not use this file except in compliance with the License.
// You may obtain a copy of the License at
//
//     http://www.apache.org/licenses/LICENSE-2.0
//
// Unless required by applicable law or agreed to in writing, software
// distributed under the License is distributed on an "AS IS" BASIS,
// See the License for the specific language governing permissions and
// limitations under the License.

package plan

import (
	"math"

	"github.com/juju/errors"
	"github.com/pingcap/tidb/expression"
	"github.com/pingcap/tidb/kv"
	"github.com/pingcap/tidb/model"
	"github.com/pingcap/tidb/mysql"
	"github.com/pingcap/tidb/plan/statistics"
	"github.com/pingcap/tidb/util/types"
)

const (
	netWorkFactor   = 1.5
	memoryFactor    = 5.0
	selectionFactor = 0.8
	distinctFactor  = 0.7
	cpuFactor       = 0.9
	aggFactor       = 0.2
)

// JoinConcurrency means the number of goroutines that participate joining.
var JoinConcurrency = 5

func getRowCountByIndexRange(table *statistics.Table, indexRange *IndexRange, indexInfo *model.IndexInfo) (uint64, error) {
	count := float64(table.Count)
	for i := 0; i < len(indexRange.LowVal); i++ {
		l := indexRange.LowVal[i]
		r := indexRange.HighVal[i]
		var rowCount int64
		var err error
		offset := indexInfo.Columns[i].Offset
		if l.Kind() == types.KindNull && r.Kind() == types.KindMaxValue {
			break
		} else if l.Kind() == types.KindMinNotNull {
			rowCount, err = table.Columns[offset].EqualRowCount(types.Datum{})
			if r.Kind() == types.KindMaxValue {
				rowCount = table.Count - rowCount
			} else if err == nil {
				lessCount, err1 := table.Columns[offset].LessRowCount(r)
				rowCount = lessCount - rowCount
				err = err1
			}
		} else if r.Kind() == types.KindMaxValue {
			rowCount, err = table.Columns[offset].GreaterRowCount(l)
		} else {
			compare, err1 := l.CompareDatum(r)
			if err1 != nil {
				return 0, errors.Trace(err1)
			}
			if compare == 0 {
				rowCount, err = table.Columns[offset].EqualRowCount(l)
			} else {
				rowCount, err = table.Columns[offset].BetweenRowCount(l, r)
			}
		}
		if err != nil {
			return 0, errors.Trace(err)
		}
		count = count / float64(table.Count) * float64(rowCount)
	}
	return uint64(count), nil
}

func (p *DataSource) handleTableScan(prop *requiredProperty) (*physicalPlanInfo, error) {
	table := p.Table
	var resultPlan PhysicalPlan
	ts := &PhysicalTableScan{
		ctx:         p.ctx,
		Table:       p.Table,
		Columns:     p.Columns,
		TableAsName: p.TableAsName,
		DBName:      p.DBName,
	}
	ts.SetSchema(p.GetSchema())
	resultPlan = ts
	var oldConditions []expression.Expression
	txn, err := p.ctx.GetTxn(false)
	if err != nil {
<<<<<<< HEAD
		return nil, errors.Trace(err)
=======
		return nil, nil, errors.Trace(err)
>>>>>>> 648bee53
	}
	if sel, ok := p.GetParentByIndex(0).(*Selection); ok {
		newSel := *sel
		conds := make([]expression.Expression, 0, len(sel.Conditions))
		oldConditions = sel.Conditions
		for _, cond := range sel.Conditions {
			conds = append(conds, cond.DeepCopy())
		}
		ts.AccessCondition, newSel.Conditions = detachTableScanConditions(conds, table)
<<<<<<< HEAD
=======
		if txn != nil {
			client := txn.GetClient()
			var memDB bool
			switch p.DBName.L {
			case "information_schema", "performance_schema":
				memDB = true
			}
			if !memDB && client.SupportRequestType(kv.ReqTypeSelect, 0) {
				ts.ConditionPBExpr, newSel.Conditions, err = expressionsToPB(newSel.Conditions, txn.GetClient())
			}
			if err != nil {
				return nil, nil, errors.Trace(err)
			}
		}
		err := buildTableRange(ts)
>>>>>>> 648bee53
		if err != nil {
			return nil, errors.Trace(err)
		}
		if txn != nil {
			client := txn.GetClient()
			var memDB bool
			switch p.DBName.L {
			case "information_schema", "performance_schema":
				memDB = true
			}
			if !memDB && client.SupportRequestType(kv.ReqTypeSelect, 0) {
				ts.ConditionPBExpr, newSel.Conditions, err = expressionsToPB(newSel.Conditions, txn.GetClient())
			}
			if err != nil {
				return nil, errors.Trace(err)
			}
		}
		err = buildTableRange(ts)
		if err != nil {
			return nil, errors.Trace(err)
		}
		if len(newSel.Conditions) > 0 {
			newSel.SetChildren(ts)
			resultPlan = &newSel
		}
	} else {
		ts.Ranges = []TableRange{{math.MinInt64, math.MaxInt64}}
	}
	if txn != nil && !txn.IsReadOnly() {
		us := &PhysicalUnionScan{
			Condition: expression.ComposeCNFCondition(oldConditions),
		}
		us.SetChildren(resultPlan)
		resultPlan = us
	}
	statsTbl := p.statisticTable
	rowCount := uint64(statsTbl.Count)
	if table.PKIsHandle {
		for i, colInfo := range ts.Columns {
			if mysql.HasPriKeyFlag(colInfo.Flag) {
				ts.pkCol = p.GetSchema()[i]
				break
			}
		}
		var offset int
		for _, colInfo := range table.Columns {
			if mysql.HasPriKeyFlag(colInfo.Flag) {
				offset = colInfo.Offset
				break
			}
		}
		rowCount = 0
		for _, rg := range ts.Ranges {
			var cnt int64
			var err error
			if rg.LowVal == math.MinInt64 && rg.HighVal == math.MaxInt64 {
				cnt = statsTbl.Count
			} else if rg.LowVal == math.MinInt64 {
				cnt, err = statsTbl.Columns[offset].LessRowCount(types.NewDatum(rg.HighVal))
			} else if rg.HighVal == math.MaxInt64 {
				cnt, err = statsTbl.Columns[offset].GreaterRowCount(types.NewDatum(rg.LowVal))
			} else {
				cnt, err = statsTbl.Columns[offset].BetweenRowCount(types.NewDatum(rg.LowVal), types.NewDatum(rg.HighVal))
			}
			if err != nil {
				return nil, errors.Trace(err)
			}
			rowCount += uint64(cnt)
		}
	}
	if ts.ConditionPBExpr != nil {
		rowCount = uint64(float64(rowCount) * selectionFactor)
	}
	return resultPlan.matchProperty(prop, &physicalPlanInfo{count: rowCount}), nil
}

func (p *DataSource) handleIndexScan(prop *requiredProperty, index *model.IndexInfo) (*physicalPlanInfo, error) {
	statsTbl := p.statisticTable
	var resultPlan PhysicalPlan
	is := &PhysicalIndexScan{
		ctx:         p.ctx,
		Index:       index,
		Table:       p.Table,
		Columns:     p.Columns,
		TableAsName: p.TableAsName,
		OutOfOrder:  true,
		DBName:      p.DBName,
	}
	is.SetSchema(p.schema)
	rowCount := uint64(statsTbl.Count)
	resultPlan = is
<<<<<<< HEAD
	txn, err := p.ctx.GetTxn(false)
	if err != nil {
		return nil, errors.Trace(err)
	}
	var oldConditions []expression.Expression
=======
	var oldConditions []expression.Expression
	txn, err := p.ctx.GetTxn(false)
	if err != nil {
		return nil, nil, errors.Trace(err)
	}
>>>>>>> 648bee53
	if sel, ok := p.GetParentByIndex(0).(*Selection); ok {
		rowCount = 0
		newSel := *sel
		conds := make([]expression.Expression, 0, len(sel.Conditions))
		oldConditions = sel.Conditions
		for _, cond := range sel.Conditions {
			conds = append(conds, cond.DeepCopy())
		}
		oldConditions = sel.Conditions
		is.AccessCondition, newSel.Conditions = detachIndexScanConditions(conds, is)
<<<<<<< HEAD
=======
		if txn != nil {
			client := txn.GetClient()
			var memDB bool
			switch p.DBName.L {
			case "information_schema", "performance_schema":
				memDB = true
			}
			if !memDB && client.SupportRequestType(kv.ReqTypeSelect, 0) {
				is.ConditionPBExpr, newSel.Conditions, err = expressionsToPB(newSel.Conditions, txn.GetClient())
			}
			if err != nil {
				return nil, nil, errors.Trace(err)
			}
		}
		err := buildIndexRange(is)
>>>>>>> 648bee53
		if err != nil {
			return nil, errors.Trace(err)
		}
		if txn != nil {
			is.ConditionPBExpr, newSel.Conditions, err = expressionsToPB(newSel.Conditions, txn.GetClient())
			if err != nil {
				return nil, errors.Trace(err)
			}
		}
		err = buildIndexRange(is)
		if err != nil {
			return nil, errors.Trace(err)
		}
		for _, idxRange := range is.Ranges {
			cnt, err := getRowCountByIndexRange(statsTbl, idxRange, is.Index)
			if err != nil {
				return nil, errors.Trace(err)
			}
			rowCount += cnt
		}
		if len(newSel.Conditions) > 0 {
			newSel.SetChildren(is)
			resultPlan = &newSel
		}
	} else {
		rb := rangeBuilder{}
		is.Ranges = rb.buildIndexRanges(fullRange)
	}
	if txn != nil && !txn.IsReadOnly() {
		us := &PhysicalUnionScan{
			Condition: expression.ComposeCNFCondition(oldConditions),
		}
		us.SetChildren(resultPlan)
		resultPlan = us
	}
	is.DoubleRead = !isCoveringIndex(is.Columns, is.Index.Columns, is.Table.PKIsHandle)
	return resultPlan.matchProperty(prop, &physicalPlanInfo{count: rowCount}), nil
}

func isCoveringIndex(columns []*model.ColumnInfo, indexColumns []*model.IndexColumn, pkIsHandle bool) bool {
	for _, colInfo := range columns {
		if pkIsHandle && mysql.HasPriKeyFlag(colInfo.Flag) {
			continue
		}
		isIndexColumn := false
		for _, indexCol := range indexColumns {
			if colInfo.Name.L == indexCol.Name.L && indexCol.Length == types.UnspecifiedLength {
				isIndexColumn = true
				break
			}
		}
		if !isIndexColumn {
			return false
		}
	}
	return true
}

// convert2PhysicalPlan implements LogicalPlan convert2PhysicalPlan interface.
func (p *DataSource) convert2PhysicalPlan(prop *requiredProperty) (*physicalPlanInfo, error) {
	info, err := p.getPlanInfo(prop)
	if err != nil {
		return nil, errors.Trace(err)
	}
	if info != nil {
		return info, nil
	}
	sel, isSel := p.GetParentByIndex(0).(*Selection)
	if isSel {
		for _, cond := range sel.Conditions {
			if con, ok := cond.(*expression.Constant); ok {
				result, err := expression.EvalBool(con, nil, nil)
				if err != nil {
					return nil, errors.Trace(err)
				}
				if !result {
					dummy := &PhysicalDummyScan{}
					dummy.SetSchema(p.schema)
					info := &physicalPlanInfo{p: dummy}
					p.storePlanInfo(prop, info)
					return info, nil
				}
			}
		}
	}
	indices, includeTableScan := availableIndices(p.table)
	if includeTableScan {
		info, err = p.handleTableScan(prop)
		if err != nil {
			return nil, errors.Trace(err)
		}
	}
	for _, index := range indices {
		indexInfo, err := p.handleIndexScan(prop, index)
		if err != nil {
			return nil, errors.Trace(err)
		}
		if indexInfo.cost < info.cost {
			info = indexInfo
		}
	}
	return info, errors.Trace(p.storePlanInfo(prop, info))
}

func addPlanToResponse(p PhysicalPlan, planInfo *physicalPlanInfo) *physicalPlanInfo {
	np := p.Copy()
	np.SetChildren(planInfo.p)
	return &physicalPlanInfo{p: np, cost: planInfo.cost, count: planInfo.count}
}

// convert2PhysicalPlan implements LogicalPlan convert2PhysicalPlan interface.
func (p *Limit) convert2PhysicalPlan(prop *requiredProperty) (*physicalPlanInfo, error) {
	info, err := p.getPlanInfo(prop)
	if info != nil {
		return info, nil
	}
	info, err = p.GetChildByIndex(0).(LogicalPlan).convert2PhysicalPlan(prop)
	if err != nil {
		return nil, errors.Trace(err)
	}
	count := p.Offset + p.Count
	if count < info.count {
		count = p.Offset + p.Count
	}
	info = addPlanToResponse(p, info)
	info.count = count
	p.storePlanInfo(prop, info)
	return info, nil
}

func (p *Join) handleLeftJoin(prop *requiredProperty, innerJoin bool) (*physicalPlanInfo, error) {
	lChild := p.GetChildByIndex(0).(LogicalPlan)
	rChild := p.GetChildByIndex(1).(LogicalPlan)
	allLeft := true
	for _, col := range prop.props {
		if lChild.GetSchema().GetIndex(col.col) == -1 {
			allLeft = false
		}
	}
	if !allLeft {
		return &physicalPlanInfo{cost: math.MaxFloat64}, nil
	}
	join := &PhysicalHashJoin{
		EqualConditions: p.EqualConditions,
		LeftConditions:  p.LeftConditions,
		RightConditions: p.RightConditions,
		OtherConditions: p.OtherConditions,
		SmallTable:      1,
		// TODO: decide concurrency by data size.
		Concurrency: JoinConcurrency,
	}
	join.SetSchema(p.schema)
	if innerJoin {
		join.JoinType = InnerJoin
	} else {
		join.JoinType = LeftOuterJoin
	}
	if !allLeft {
		prop = &requiredProperty{}
	}
	lInfo, err := lChild.convert2PhysicalPlan(prop)
	if err != nil {
		return nil, errors.Trace(err)
	}
	if !allLeft {
		lInfo.cost = math.MaxFloat64
	}
	rInfo, err := rChild.convert2PhysicalPlan(&requiredProperty{})
	if err != nil {
		return nil, errors.Trace(err)
	}
	resultInfo := join.matchProperty(prop, lInfo, rInfo)
	return resultInfo, nil
}

func (p *Join) handleRightJoin(prop *requiredProperty, innerJoin bool) (*physicalPlanInfo, error) {
	lChild := p.GetChildByIndex(0).(LogicalPlan)
	rChild := p.GetChildByIndex(1).(LogicalPlan)
	allRight := true
	for _, col := range prop.props {
		if rChild.GetSchema().GetIndex(col.col) == -1 {
			allRight = false
		}
	}
	if !allRight {
		return &physicalPlanInfo{cost: math.MaxFloat64}, nil
	}
	join := &PhysicalHashJoin{
		EqualConditions: p.EqualConditions,
		LeftConditions:  p.LeftConditions,
		RightConditions: p.RightConditions,
		OtherConditions: p.OtherConditions,
		// TODO: decide concurrency by data size.
		Concurrency: JoinConcurrency,
	}
	join.SetSchema(p.schema)
	if innerJoin {
		join.JoinType = InnerJoin
	} else {
		join.JoinType = RightOuterJoin
	}
	lInfo, err := lChild.convert2PhysicalPlan(&requiredProperty{})
	if err != nil {
		return nil, errors.Trace(err)
	}
	rInfo, err := rChild.convert2PhysicalPlan(prop)
	if err != nil {
		return nil, errors.Trace(err)
	}
	resultInfo := join.matchProperty(prop, lInfo, rInfo)
	return resultInfo, nil
}

// convert2PhysicalPlan implements LogicalPlan convert2PhysicalPlan interface.
func (p *Join) convert2PhysicalPlan(prop *requiredProperty) (*physicalPlanInfo, error) {
	info, err := p.getPlanInfo(prop)
	if err != nil {
		return nil, errors.Trace(err)
	}
	if info != nil {
		return info, nil
	}
	switch p.JoinType {
	case SemiJoin, SemiJoinWithAux:
		lChild := p.GetChildByIndex(0).(LogicalPlan)
		rChild := p.GetChildByIndex(1).(LogicalPlan)
		allLeft := true
		for _, col := range prop.props {
			if lChild.GetSchema().GetIndex(col.col) == -1 {
				allLeft = false
			}
		}
		join := &PhysicalHashSemiJoin{
			WithAux:         SemiJoinWithAux == p.JoinType,
			EqualConditions: p.EqualConditions,
			LeftConditions:  p.LeftConditions,
			RightConditions: p.RightConditions,
			OtherConditions: p.OtherConditions,
			Anti:            p.anti,
		}
		join.SetSchema(p.schema)
		if !allLeft {
			prop = &requiredProperty{}
		}
		lInfo, err := lChild.convert2PhysicalPlan(prop)
		if err != nil {
			return nil, errors.Trace(err)
		}
		rInfo, err := rChild.convert2PhysicalPlan(&requiredProperty{})
		if err != nil {
			return nil, errors.Trace(err)
		}
		resultInfo := join.matchProperty(prop, lInfo, rInfo)
		if p.JoinType == SemiJoin {
			resultInfo.count = uint64(float64(lInfo.count) * selectionFactor)
		} else {
			resultInfo.count = lInfo.count
		}
		if !allLeft {
			resultInfo.cost = math.MaxFloat64
		}
		p.storePlanInfo(prop, resultInfo)
		return resultInfo, nil
	case LeftOuterJoin:
		info, err := p.handleLeftJoin(prop, false)
		if err != nil {
			return nil, errors.Trace(err)
		}
		p.storePlanInfo(prop, info)
		return info, nil
	case RightOuterJoin:
		info, err := p.handleRightJoin(prop, false)
		if err != nil {
			return nil, errors.Trace(err)
		}
		p.storePlanInfo(prop, info)
		return info, nil
	default:
		lInfo, err := p.handleLeftJoin(prop, true)
		if err != nil {
			return nil, errors.Trace(err)
		}
		rInfo, err := p.handleRightJoin(prop, true)
		if err != nil {
			return nil, errors.Trace(err)
		}
		if rInfo.cost < lInfo.cost {
			lInfo = rInfo
		}
		p.storePlanInfo(prop, lInfo)
		return lInfo, nil
	}
}

func (p *Aggregation) handleStreamAgg(prop *requiredProperty) (*physicalPlanInfo, error) {
	agg := &PhysicalAggregation{
		AggType:      StreamedAgg,
		AggFuncs:     p.AggFuncs,
		GroupByItems: p.GroupByItems,
	}
	agg.HasGby = len(p.GroupByItems) > 0
	agg.SetSchema(p.schema)
	// TODO: Consider distinct key.
	gbyCols := make([]*expression.Column, 0, len(p.GroupByItems)+1)
	info := &physicalPlanInfo{cost: math.MaxFloat64}
	// TODO: extract columns in monotonic functions.
	for _, item := range p.GroupByItems {
		if col, ok := item.(*expression.Column); ok {
			if !col.Correlated {
				gbyCols = append(gbyCols, col)
			}
		} else {
			// group by a + b is not interested in any orders.
			return info, nil
		}
	}
	isSortKey := make([]bool, len(gbyCols))
	newProp := &requiredProperty{
		props: make([]*columnProp, 0, len(gbyCols)),
	}
	for _, pro := range prop.props {
		isMatch := false
		for i, col := range gbyCols {
			if col.ColName.L == pro.col.ColName.L {
				isSortKey[i] = true
				isMatch = true
			}
		}
		if !isMatch {
			return info, nil
		} else {
			newProp.props = append(newProp.props, pro)
		}
	}
	newProp.sortKeyLen = len(newProp.props)
	for i, col := range gbyCols {
		if !isSortKey[i] {
			newProp.props = append(newProp.props, &columnProp{col: col})
		}
	}
	childInfo, err := p.children[0].(LogicalPlan).convert2PhysicalPlan(newProp)
	if err != nil {
		return nil, errors.Trace(err)
	}
	info = addPlanToResponse(agg, childInfo)
	info.cost += float64(info.count) * cpuFactor
	info.count = info.count / 3
	return info, nil
}

func (p *Aggregation) handleFinalAgg(x physicalXPlan, childInfo *physicalPlanInfo) (*physicalPlanInfo, error) {
	agg := &PhysicalAggregation{
		AggType:      FinalAgg,
		AggFuncs:     p.AggFuncs,
		GroupByItems: p.GroupByItems,
	}
	agg.SetSchema(p.schema)
	agg.HasGby = len(p.GroupByItems) > 0
	schema, err := x.addAggregation(agg, p.ctx)
	if err != nil {
		return nil, errors.Trace(err)
	}
	if len(schema) == 0 {
		return nil, nil
	}
	x.(PhysicalPlan).SetSchema(schema)
	info := addPlanToResponse(agg, childInfo)
	info.count = uint64(float64(info.count) * aggFactor)
	// if we build a final agg, it must be the best plan.
	info.cost = 0
	return info, nil
}

func (p *Aggregation) handleHashAgg() (*physicalPlanInfo, error) {
	childInfo, err := p.children[0].(LogicalPlan).convert2PhysicalPlan(&requiredProperty{})
	if err != nil {
		return nil, errors.Trace(err)
	}
	distinct := false
	for _, fun := range p.AggFuncs {
		if fun.IsDistinct() {
			distinct = true
			break
		}
	}
	if !distinct {
		switch x := childInfo.p.(type) {
		case *PhysicalTableScan:
			info, err := p.handleFinalAgg(x, childInfo)
			if err != nil {
				return nil, errors.Trace(err)
			}
			if info != nil {
				return info, nil
			}
		case *PhysicalIndexScan:
			info, err := p.handleFinalAgg(x, childInfo)
			if err != nil {
				return nil, errors.Trace(err)
			}
			if info != nil {
				return info, nil
			}
		}
	}
	agg := &PhysicalAggregation{
		AggType:      CompleteAgg,
		AggFuncs:     p.AggFuncs,
		GroupByItems: p.GroupByItems,
	}
	agg.HasGby = len(p.GroupByItems) > 0
	agg.SetSchema(p.schema)
	info := addPlanToResponse(agg, childInfo)
	info.cost += float64(info.count) * memoryFactor
	info.count = uint64(float64(info.count) * aggFactor)
	return info, nil
}

// convert2PhysicalPlan implements LogicalPlan convert2PhysicalPlan interface.
func (p *Aggregation) convert2PhysicalPlan(prop *requiredProperty) (*physicalPlanInfo, error) {
	planInfo, err := p.getPlanInfo(prop)
	if err != nil {
		return nil, errors.Trace(err)
	}
	if planInfo != nil {
		return planInfo, nil
	}
	planInfo, err = p.handleHashAgg()
	if err != nil {
		return nil, errors.Trace(err)
	}
	if len(prop.props) > 0 {
		planInfo.cost = math.MaxFloat64
	}
	streamInfo, err := p.handleStreamAgg(prop)
	if streamInfo.cost < planInfo.cost {
		planInfo = streamInfo
	}
	err = p.storePlanInfo(prop, planInfo)
	return planInfo, errors.Trace(err)
}

// convert2PhysicalPlan implements LogicalPlan convert2PhysicalPlan interface.
func (p *Union) convert2PhysicalPlan(prop *requiredProperty) (*physicalPlanInfo, error) {
	info, err := p.getPlanInfo(prop)
	if err != nil {
		return nil, errors.Trace(err)
	}
	if info != nil {
		return info, nil
	}
	childInfos := make([]*physicalPlanInfo, 0, len(p.children))
	var count uint64
	for _, child := range p.GetChildren() {
		newProp := &requiredProperty{
			props:      make([]*columnProp, 0, len(prop.props)),
			sortKeyLen: prop.sortKeyLen,
		}
		for _, c := range prop.props {
			idx := p.GetSchema().GetIndex(c.col)
			newProp.props = append(newProp.props, &columnProp{col: child.GetSchema()[idx], desc: c.desc})
		}
		info, err = child.(LogicalPlan).convert2PhysicalPlan(newProp)
		count += info.count
		if err != nil {
			return nil, errors.Trace(err)
		}
		childInfos = append(childInfos, info)
	}
	info = p.matchProperty(prop, childInfos...)
	info.count = count
	p.storePlanInfo(prop, info)
	return info, nil
}

// convert2PhysicalPlan implements LogicalPlan convert2PhysicalPlan interface.
func (p *Selection) convert2PhysicalPlan(prop *requiredProperty) (*physicalPlanInfo, error) {
	var err error
	info, err := p.getPlanInfo(prop)
	if err != nil {
		return nil, errors.Trace(err)
	}
	if info != nil {
		return info, nil
	}
	info, err = p.GetChildByIndex(0).(LogicalPlan).convert2PhysicalPlan(prop)
	if err != nil {
		return nil, errors.Trace(err)
	}
	if _, ok := p.GetChildByIndex(0).(*DataSource); ok {
		return info, nil
	}
	info = p.matchProperty(prop, info)
	p.storePlanInfo(prop, info)
	return info, nil
}

// convert2PhysicalPlan implements LogicalPlan convert2PhysicalPlan interface.
func (p *Projection) convert2PhysicalPlan(prop *requiredProperty) (*physicalPlanInfo, error) {
	info, err := p.getPlanInfo(prop)
	if err != nil {
		return nil, errors.Trace(err)
	}
	if info != nil {
		return info, nil
	}
	newProp := &requiredProperty{
		props:      make([]*columnProp, 0, len(prop.props)),
		sortKeyLen: prop.sortKeyLen}
	childSchema := p.GetChildByIndex(0).GetSchema()
	usedCols := make([]bool, len(childSchema))
	canPassSort := true
loop:
	for _, c := range prop.props {
		idx := p.schema.GetIndex(c.col)
		switch v := p.Exprs[idx].(type) {
		case *expression.Column:
			childIdx := childSchema.GetIndex(v)
			if !usedCols[childIdx] {
				usedCols[childIdx] = true
				newProp.props = append(newProp.props, &columnProp{col: v, desc: c.desc})
			}
		case *expression.ScalarFunction:
			newProp = nil
			canPassSort = false
			break loop
		default:
			newProp.sortKeyLen--
		}
	}
	if !canPassSort {
		return &physicalPlanInfo{cost: math.MaxFloat64}, nil
	}
	info, err = p.GetChildByIndex(0).(LogicalPlan).convert2PhysicalPlan(newProp)
	if err != nil {
		return nil, errors.Trace(err)
	}
	info = addPlanToResponse(p, info)
	p.storePlanInfo(prop, info)
	return info, nil
}

func matchProp(target, new *requiredProperty) bool {
	if target.sortKeyLen > len(new.props) {
		return false
	}
	for i := 0; i < target.sortKeyLen; i++ {
		if !target.props[i].equal(new.props[i]) {
			return false
		}
	}
	for i := target.sortKeyLen; i < len(target.props); i++ {
		isMatch := false
		for _, pro := range new.props {
			if pro.col.Equal(target.props[i].col) {
				isMatch = true
				break
			}
		}
		if !isMatch {
			return false
		}
	}
	return true
}

// convert2PhysicalPlan implements LogicalPlan convert2PhysicalPlan interface.
func (p *Sort) convert2PhysicalPlan(prop *requiredProperty) (*physicalPlanInfo, error) {
	info, err := p.getPlanInfo(prop)
	if err != nil {
		return nil, errors.Trace(err)
	}
	if info != nil {
		return info, nil
	}
	selfProp := &requiredProperty{
		props: make([]*columnProp, 0, len(p.ByItems)),
	}
	for _, by := range p.ByItems {
		if col, ok := by.Expr.(*expression.Column); ok {
			selfProp.props = append(selfProp.props, &columnProp{col: col, desc: by.Desc})
		} else {
			selfProp.props = nil
			break
		}
	}
	selfProp.sortKeyLen = len(selfProp.props)
	sortedPlanInfo, err := p.GetChildByIndex(0).(LogicalPlan).convert2PhysicalPlan(selfProp)
	if err != nil {
		return nil, errors.Trace(err)
	}
	unSortedPlanInfo, err := p.GetChildByIndex(0).(LogicalPlan).convert2PhysicalPlan(&requiredProperty{})
	if err != nil {
		return nil, errors.Trace(err)
	}
	cnt := float64(unSortedPlanInfo.count)
	sortCost := cnt*math.Log2(cnt)*cpuFactor + memoryFactor*cnt
	if len(selfProp.props) == 0 {
		sortedPlanInfo = addPlanToResponse(p, unSortedPlanInfo)
	} else if sortCost+unSortedPlanInfo.cost < sortedPlanInfo.cost {
		sortedPlanInfo.cost = sortCost + unSortedPlanInfo.cost
		sortedPlanInfo = addPlanToResponse(p, unSortedPlanInfo)
	}
	if !matchProp(prop, selfProp) {
		sortedPlanInfo.cost = math.MaxFloat64
	}
	p.storePlanInfo(prop, sortedPlanInfo)
	return sortedPlanInfo, nil
}

// convert2PhysicalPlan implements LogicalPlan convert2PhysicalPlan interface.
func (p *Apply) convert2PhysicalPlan(prop *requiredProperty) (*physicalPlanInfo, error) {
	info, err := p.getPlanInfo(prop)
	if err != nil {
		return info, errors.Trace(err)
	}
	if info != nil {
		return info, nil
	}
	child := p.GetChildByIndex(0).(LogicalPlan)
	innerInfo, err := p.InnerPlan.convert2PhysicalPlan(&requiredProperty{})
	if err != nil {
		return nil, errors.Trace(err)
	}
	np := &PhysicalApply{
		OuterSchema: p.OuterSchema,
		Checker:     p.Checker,
		InnerPlan:   innerInfo.p,
	}
	np.SetSchema(p.GetSchema())
	info, err = child.convert2PhysicalPlan(prop)
	if err != nil {
		return nil, errors.Trace(err)
	}
	info = addPlanToResponse(np, info)
	p.storePlanInfo(prop, info)
	return info, nil
}

// convert2PhysicalPlan implements LogicalPlan convert2PhysicalPlan interface.
// TODO: support streaming distinct.
func (p *Distinct) convert2PhysicalPlan(prop *requiredProperty) (*physicalPlanInfo, error) {
	info, err := p.getPlanInfo(prop)
	if err != nil {
		return nil, errors.Trace(err)
	}
	if info != nil {
		return info, nil
	}
	child := p.GetChildByIndex(0).(LogicalPlan)
	info, err = child.convert2PhysicalPlan(prop)
	if err != nil {
		return nil, errors.Trace(err)
	}
	info = addPlanToResponse(p, info)
	info.count = uint64(float64(info.count) * distinctFactor)
	p.storePlanInfo(prop, info)
	return info, nil
}<|MERGE_RESOLUTION|>--- conflicted
+++ resolved
@@ -92,11 +92,7 @@
 	var oldConditions []expression.Expression
 	txn, err := p.ctx.GetTxn(false)
 	if err != nil {
-<<<<<<< HEAD
-		return nil, errors.Trace(err)
-=======
-		return nil, nil, errors.Trace(err)
->>>>>>> 648bee53
+		return nil, errors.Trace(err)
 	}
 	if sel, ok := p.GetParentByIndex(0).(*Selection); ok {
 		newSel := *sel
@@ -106,27 +102,6 @@
 			conds = append(conds, cond.DeepCopy())
 		}
 		ts.AccessCondition, newSel.Conditions = detachTableScanConditions(conds, table)
-<<<<<<< HEAD
-=======
-		if txn != nil {
-			client := txn.GetClient()
-			var memDB bool
-			switch p.DBName.L {
-			case "information_schema", "performance_schema":
-				memDB = true
-			}
-			if !memDB && client.SupportRequestType(kv.ReqTypeSelect, 0) {
-				ts.ConditionPBExpr, newSel.Conditions, err = expressionsToPB(newSel.Conditions, txn.GetClient())
-			}
-			if err != nil {
-				return nil, nil, errors.Trace(err)
-			}
-		}
-		err := buildTableRange(ts)
->>>>>>> 648bee53
-		if err != nil {
-			return nil, errors.Trace(err)
-		}
 		if txn != nil {
 			client := txn.GetClient()
 			var memDB bool
@@ -215,19 +190,11 @@
 	is.SetSchema(p.schema)
 	rowCount := uint64(statsTbl.Count)
 	resultPlan = is
-<<<<<<< HEAD
 	txn, err := p.ctx.GetTxn(false)
 	if err != nil {
 		return nil, errors.Trace(err)
 	}
 	var oldConditions []expression.Expression
-=======
-	var oldConditions []expression.Expression
-	txn, err := p.ctx.GetTxn(false)
-	if err != nil {
-		return nil, nil, errors.Trace(err)
-	}
->>>>>>> 648bee53
 	if sel, ok := p.GetParentByIndex(0).(*Selection); ok {
 		rowCount = 0
 		newSel := *sel
@@ -238,27 +205,6 @@
 		}
 		oldConditions = sel.Conditions
 		is.AccessCondition, newSel.Conditions = detachIndexScanConditions(conds, is)
-<<<<<<< HEAD
-=======
-		if txn != nil {
-			client := txn.GetClient()
-			var memDB bool
-			switch p.DBName.L {
-			case "information_schema", "performance_schema":
-				memDB = true
-			}
-			if !memDB && client.SupportRequestType(kv.ReqTypeSelect, 0) {
-				is.ConditionPBExpr, newSel.Conditions, err = expressionsToPB(newSel.Conditions, txn.GetClient())
-			}
-			if err != nil {
-				return nil, nil, errors.Trace(err)
-			}
-		}
-		err := buildIndexRange(is)
->>>>>>> 648bee53
-		if err != nil {
-			return nil, errors.Trace(err)
-		}
 		if txn != nil {
 			is.ConditionPBExpr, newSel.Conditions, err = expressionsToPB(newSel.Conditions, txn.GetClient())
 			if err != nil {
@@ -586,9 +532,8 @@
 		}
 		if !isMatch {
 			return info, nil
-		} else {
-			newProp.props = append(newProp.props, pro)
-		}
+		}
+		newProp.props = append(newProp.props, pro)
 	}
 	newProp.sortKeyLen = len(newProp.props)
 	for i, col := range gbyCols {
