// Copyright 2016 PingCAP, Inc.
//
// Licensed under the Apache License, Version 2.0 (the "License");
// you may not use this file except in compliance with the License.
// You may obtain a copy of the License at
//
//     http://www.apache.org/licenses/LICENSE-2.0
//
// Unless required by applicable law or agreed to in writing, software
// distributed under the License is distributed on an "AS IS" BASIS,
// See the License for the specific language governing permissions and
// limitations under the License.

package executor

import (
	"math"
	"sort"
	"strings"
	"sync"
	"time"

	"github.com/juju/errors"
	"github.com/ngaut/log"
	"github.com/pingcap/tidb/ast"
	"github.com/pingcap/tidb/context"
	"github.com/pingcap/tidb/evaluator"
	"github.com/pingcap/tidb/expression"
	"github.com/pingcap/tidb/kv"
	"github.com/pingcap/tidb/model"
	"github.com/pingcap/tidb/mysql"
	"github.com/pingcap/tidb/parser/opcode"
	"github.com/pingcap/tidb/plan"
	"github.com/pingcap/tidb/table"
	"github.com/pingcap/tidb/util/codec"
	"github.com/pingcap/tidb/util/types"
	"github.com/pingcap/tidb/xapi"
	"github.com/pingcap/tipb/go-tipb"
)

const defaultConcurrency int = 10

func resultRowToRow(t table.Table, h int64, data []types.Datum, tableAsName *model.CIStr) *Row {
	entry := &RowKeyEntry{
		Handle:      h,
		Tbl:         t,
		TableAsName: tableAsName,
	}
	return &Row{Data: data, RowKeys: []*RowKeyEntry{entry}}
}

// BaseLookupTableTaskSize represents base number of handles for a lookupTableTask.
var BaseLookupTableTaskSize = 1024

// MaxLookupTableTaskSize represents max number of handles for a lookupTableTask.
var MaxLookupTableTaskSize = 20480

type lookupTableTask struct {
	handles    []int64
	rows       []*Row
	cursor     int
	done       bool
	doneCh     chan error
	indexOrder map[int64]int
}

func (task *lookupTableTask) getRow() (*Row, error) {
	if !task.done {
		err := <-task.doneCh
		if err != nil {
			return nil, errors.Trace(err)
		}
		task.done = true
	}

	if task.cursor < len(task.rows) {
		row := task.rows[task.cursor]
		task.cursor++
		return row, nil
	}

	return nil, nil
}

type rowsSorter struct {
	order map[int64]int
	rows  []*Row
}

func (s *rowsSorter) Less(i, j int) bool {
	x := s.order[s.rows[i].RowKeys[0].Handle]
	y := s.order[s.rows[j].RowKeys[0].Handle]
	return x < y
}

func (s *rowsSorter) Len() int {
	return len(s.rows)
}

func (s *rowsSorter) Swap(i, j int) {
	s.rows[i], s.rows[j] = s.rows[j], s.rows[i]
}

func tableRangesToPBRanges(tableRanges []plan.TableRange) []*tipb.KeyRange {
	hrs := make([]*tipb.KeyRange, 0, len(tableRanges))
	for _, tableRange := range tableRanges {
		pbRange := new(tipb.KeyRange)
		pbRange.Low = codec.EncodeInt(nil, tableRange.LowVal)
		hi := tableRange.HighVal
		if hi != math.MaxInt64 {
			hi++
		}
		pbRange.High = codec.EncodeInt(nil, hi)
		hrs = append(hrs, pbRange)
	}
	return hrs
}

func indexRangesToPBRanges(ranges []*plan.IndexRange, fieldTypes []*types.FieldType) ([]*tipb.KeyRange, error) {
	keyRanges := make([]*tipb.KeyRange, 0, len(ranges))
	for _, ran := range ranges {
		err := convertIndexRangeTypes(ran, fieldTypes)
		if err != nil {
			return nil, errors.Trace(err)
		}

		low, err := codec.EncodeKey(nil, ran.LowVal...)
		if err != nil {
			return nil, errors.Trace(err)
		}
		if ran.LowExclude {
			low = []byte(kv.Key(low).PrefixNext())
		}
		high, err := codec.EncodeKey(nil, ran.HighVal...)
		if err != nil {
			return nil, errors.Trace(err)
		}
		if !ran.HighExclude {
			high = []byte(kv.Key(high).PrefixNext())
		}
		keyRanges = append(keyRanges, &tipb.KeyRange{Low: low, High: high})
	}
	return keyRanges, nil
}

func convertIndexRangeTypes(ran *plan.IndexRange, fieldTypes []*types.FieldType) error {
	for i := range ran.LowVal {
		if ran.LowVal[i].Kind() == types.KindMinNotNull {
			ran.LowVal[i].SetBytes([]byte{})
			continue
		}
		converted, err := ran.LowVal[i].ConvertTo(fieldTypes[i])
		if err != nil {
			return errors.Trace(err)
		}
		cmp, err := converted.CompareDatum(ran.LowVal[i])
		if err != nil {
			return errors.Trace(err)
		}
		ran.LowVal[i] = converted
		if cmp == 0 {
			continue
		}
		if cmp < 0 && !ran.LowExclude {
			// For int column a, a >= 1.1 is converted to a > 1.
			ran.LowExclude = true
		} else if cmp > 0 && ran.LowExclude {
			// For int column a, a > 1.9 is converted to a >= 2.
			ran.LowExclude = false
		}
		// The converted value has changed, the other column values doesn't matter.
		// For equal condition, converted value changed means there will be no match.
		// For non equal condition, this column would be the last one to build the range.
		// Break here to prevent the rest columns modify LowExclude again.
		break
	}
	for i := range ran.HighVal {
		if ran.HighVal[i].Kind() == types.KindMaxValue {
			continue
		}
		converted, err := ran.HighVal[i].ConvertTo(fieldTypes[i])
		if err != nil {
			return errors.Trace(err)
		}
		cmp, err := converted.CompareDatum(ran.HighVal[i])
		if err != nil {
			return errors.Trace(err)
		}
		ran.HighVal[i] = converted
		if cmp == 0 {
			continue
		}
		// For int column a, a < 1.1 is converted to a <= 1.
		if cmp < 0 && ran.HighExclude {
			ran.HighExclude = false
		}
		// For int column a, a <= 1.9 is converted to a < 2.
		if cmp > 0 && !ran.HighExclude {
			ran.HighExclude = true
		}
		break
	}
	return nil
}

// extractHandlesFromIndexResult gets some handles from SelectResult.
// It should be called in a loop until finished or error happened.
func extractHandlesFromIndexResult(idxResult xapi.SelectResult) (handles []int64, finish bool, err error) {
	subResult, e0 := idxResult.Next()
	if e0 != nil {
		err = errors.Trace(e0)
		return
	}
	if subResult == nil {
		finish = true
		return
	}
	handles, err = extractHandlesFromIndexSubResult(subResult)
	if err != nil {
		err = errors.Trace(err)
	}
	return
}

func extractHandlesFromIndexSubResult(subResult xapi.PartialResult) ([]int64, error) {
	var handles []int64
	for {
		h, data, err := subResult.Next()
		if err != nil {
			return nil, errors.Trace(err)
		}
		if data == nil {
			break
		}
		handles = append(handles, h)
	}
	return handles, nil
}

type int64Slice []int64

func (p int64Slice) Len() int           { return len(p) }
func (p int64Slice) Less(i, j int) bool { return p[i] < p[j] }
func (p int64Slice) Swap(i, j int)      { p[i], p[j] = p[j], p[i] }

<<<<<<< HEAD
=======
// exprToPBExpr converts an ast.ExprNode to a tipb.Expr, if not supported, nil will be returned.
func (b *executorBuilder) exprToPBExpr(client kv.Client, expr ast.ExprNode, tn *ast.TableName) *tipb.Expr {
	switch x := expr.(type) {
	case *ast.ValueExpr, *ast.ParamMarkerExpr:
		return b.datumToPBExpr(client, *expr.GetDatum())
	case *ast.ColumnNameExpr:
		return b.columnNameToPBExpr(client, x, tn)
	case *ast.BinaryOperationExpr:
		return b.binopToPBExpr(client, x, tn)
	case *ast.ParenthesesExpr:
		return b.exprToPBExpr(client, x.Expr, tn)
	case *ast.PatternLikeExpr:
		return b.likeToPBExpr(client, x, tn)
	case *ast.UnaryOperationExpr:
		return b.unaryToPBExpr(client, x, tn)
	case *ast.PatternInExpr:
		return b.patternInToPBExpr(client, x, tn)
	case *ast.SubqueryExpr:
		return b.subqueryToPBExpr(client, x)
	case *ast.AggregateFuncExpr:
		return b.aggFuncToPBExpr(client, x, tn)
	default:
		return nil
	}
}

func (b *executorBuilder) groupByItemToPB(client kv.Client, item *ast.ByItem, tn *ast.TableName) *tipb.ByItem {
	expr := b.exprToPBExpr(client, item.Expr, tn)
	if expr == nil {
		return nil
	}
	return &tipb.ByItem{Expr: expr}
}

func (b *executorBuilder) aggFuncToPBExpr(client kv.Client, af *ast.AggregateFuncExpr, tn *ast.TableName) *tipb.Expr {
	name := strings.ToLower(af.F)
	var tp tipb.ExprType
	switch name {
	case ast.AggFuncCount:
		tp = tipb.ExprType_Count
	case ast.AggFuncFirstRow:
		tp = tipb.ExprType_First
	case ast.AggFuncGroupConcat:
		tp = tipb.ExprType_GroupConcat
	case ast.AggFuncMax:
		tp = tipb.ExprType_Max
	case ast.AggFuncMin:
		tp = tipb.ExprType_Min
	case ast.AggFuncSum:
		tp = tipb.ExprType_Sum
	case ast.AggFuncAvg:
		tp = tipb.ExprType_Avg
	}
	if !client.SupportRequestType(kv.ReqTypeSelect, int64(tp)) {
		return nil
	}
	// convert it to pb
	children := make([]*tipb.Expr, 0, len(af.Args))
	for _, arg := range af.Args {
		pbArg := b.exprToPBExpr(client, arg, tn)
		if pbArg == nil {
			return nil
		}
		children = append(children, pbArg)
	}
	return &tipb.Expr{Tp: tp, Children: children}
}

func (b *executorBuilder) columnNameToPBExpr(client kv.Client, column *ast.ColumnNameExpr, tn *ast.TableName) *tipb.Expr {
	if !client.SupportRequestType(kv.ReqTypeSelect, int64(tipb.ExprType_ColumnRef)) {
		return nil
	}
	// Zero Column ID is not a column from table, can not support for now.
	if column.Refer.Column.ID == 0 {
		return nil
	}
	switch column.Refer.Expr.GetType().Tp {
	case mysql.TypeBit, mysql.TypeSet, mysql.TypeEnum, mysql.TypeGeometry:
		return nil
	}
	matched := false
	for _, f := range tn.GetResultFields() {
		if f.TableName == column.Refer.TableName && f.Column.ID == column.Refer.Column.ID {
			matched = true
			break
		}
	}
	if matched {
		pbExpr := new(tipb.Expr)
		pbExpr.Tp = tipb.ExprType_ColumnRef
		pbExpr.Val = codec.EncodeInt(nil, column.Refer.Column.ID)
		return pbExpr
	}
	// If the column ID isn't in fields, it means the column is from an outer table,
	// its value is available to use.
	return b.datumToPBExpr(client, *column.Refer.Expr.GetDatum())
}

func (b *executorBuilder) datumToPBExpr(client kv.Client, d types.Datum) *tipb.Expr {
	var tp tipb.ExprType
	var val []byte
	switch d.Kind() {
	case types.KindNull:
		tp = tipb.ExprType_Null
	case types.KindInt64:
		tp = tipb.ExprType_Int64
		val = codec.EncodeInt(nil, d.GetInt64())
	case types.KindUint64:
		tp = tipb.ExprType_Uint64
		val = codec.EncodeUint(nil, d.GetUint64())
	case types.KindString:
		tp = tipb.ExprType_String
		val = d.GetBytes()
	case types.KindBytes:
		tp = tipb.ExprType_Bytes
		val = d.GetBytes()
	case types.KindFloat32:
		tp = tipb.ExprType_Float32
		val = codec.EncodeFloat(nil, d.GetFloat64())
	case types.KindFloat64:
		tp = tipb.ExprType_Float64
		val = codec.EncodeFloat(nil, d.GetFloat64())
	case types.KindMysqlDuration:
		tp = tipb.ExprType_MysqlDuration
		val = codec.EncodeInt(nil, int64(d.GetMysqlDuration().Duration))
	case types.KindMysqlDecimal:
		tp = tipb.ExprType_MysqlDecimal
		val = codec.EncodeDecimal(nil, d)
	default:
		return nil
	}
	if !client.SupportRequestType(kv.ReqTypeSelect, int64(tp)) {
		return nil
	}
	return &tipb.Expr{Tp: tp, Val: val}
}

func (b *executorBuilder) binopToPBExpr(client kv.Client, expr *ast.BinaryOperationExpr, tn *ast.TableName) *tipb.Expr {
	var tp tipb.ExprType
	switch expr.Op {
	case opcode.LT:
		tp = tipb.ExprType_LT
	case opcode.LE:
		tp = tipb.ExprType_LE
	case opcode.EQ:
		tp = tipb.ExprType_EQ
	case opcode.NE:
		tp = tipb.ExprType_NE
	case opcode.GE:
		tp = tipb.ExprType_GE
	case opcode.GT:
		tp = tipb.ExprType_GT
	case opcode.NullEQ:
		tp = tipb.ExprType_NullEQ
	case opcode.AndAnd:
		tp = tipb.ExprType_And
	case opcode.OrOr:
		tp = tipb.ExprType_Or
	case opcode.Plus:
		tp = tipb.ExprType_Plus
	case opcode.Div:
		tp = tipb.ExprType_Div
	default:
		return nil
	}
	if !client.SupportRequestType(kv.ReqTypeSelect, int64(tp)) {
		return nil
	}
	leftExpr := b.exprToPBExpr(client, expr.L, tn)
	if leftExpr == nil {
		return nil
	}
	rightExpr := b.exprToPBExpr(client, expr.R, tn)
	if rightExpr == nil {
		return nil
	}
	return &tipb.Expr{Tp: tp, Children: []*tipb.Expr{leftExpr, rightExpr}}
}

// Only patterns like 'abc', '%abc', 'abc%', '%abc%' can be converted to *tipb.Expr for now.
func (b *executorBuilder) likeToPBExpr(client kv.Client, expr *ast.PatternLikeExpr, tn *ast.TableName) *tipb.Expr {
	if expr.Escape != '\\' {
		return nil
	}
	patternDatum := expr.Pattern.GetDatum()
	if patternDatum.Kind() != types.KindString {
		return nil
	}
	patternStr := patternDatum.GetString()
	for i, r := range patternStr {
		switch r {
		case '\\', '_':
			return nil
		case '%':
			if i != 0 && i != len(patternStr)-1 {
				return nil
			}
		}
	}
	patternExpr := b.exprToPBExpr(client, expr.Pattern, tn)
	if patternExpr == nil {
		return nil
	}
	targetExpr := b.exprToPBExpr(client, expr.Expr, tn)
	if targetExpr == nil {
		return nil
	}
	likeExpr := &tipb.Expr{Tp: tipb.ExprType_Like, Children: []*tipb.Expr{targetExpr, patternExpr}}
	if !expr.Not {
		return likeExpr
	}
	return &tipb.Expr{Tp: tipb.ExprType_Not, Children: []*tipb.Expr{likeExpr}}
}

func (b *executorBuilder) unaryToPBExpr(client kv.Client, expr *ast.UnaryOperationExpr, tn *ast.TableName) *tipb.Expr {
	switch expr.Op {
	case opcode.Not:
		if !client.SupportRequestType(kv.ReqTypeSelect, int64(tipb.ExprType_Not)) {
			return nil
		}
	default:
		return nil
	}
	child := b.exprToPBExpr(client, expr.V, tn)
	if child == nil {
		return nil
	}
	return &tipb.Expr{Tp: tipb.ExprType_Not, Children: []*tipb.Expr{child}}
}

func (b *executorBuilder) subqueryToPBExpr(client kv.Client, expr *ast.SubqueryExpr) *tipb.Expr {
	if !client.SupportRequestType(kv.ReqTypeSelect, int64(tipb.ExprType_ValueList)) {
		return nil
	}
	if expr.Correlated || len(expr.Query.GetResultFields()) != 1 {
		// We only push down evaluated non-correlated subquery which has only one field.
		return nil
	}
	err := evaluator.EvalSubquery(b.ctx, expr)
	if err != nil {
		b.err = errors.Trace(err)
		return nil
	}
	if expr.Datum.Kind() != types.KindRow {
		// Do not push down datum kind is not row.
		return nil
	}
	return b.datumsToValueList(expr.Datum.GetRow())
}

func (b *executorBuilder) patternInToPBExpr(client kv.Client, expr *ast.PatternInExpr, tn *ast.TableName) *tipb.Expr {
	if !client.SupportRequestType(kv.ReqTypeSelect, int64(tipb.ExprType_In)) {
		return nil
	}
	pbExpr := b.exprToPBExpr(client, expr.Expr, tn)
	if pbExpr == nil {
		return nil
	}
	var listExpr *tipb.Expr
	if expr.Sel != nil {
		listExpr = b.exprToPBExpr(client, expr.Sel, tn)
	} else {
		listExpr = b.exprListToPBExpr(client, expr.List, tn)
	}
	if listExpr == nil {
		return nil
	}
	inExpr := &tipb.Expr{Tp: tipb.ExprType_In, Children: []*tipb.Expr{pbExpr, listExpr}}
	if !expr.Not {
		return inExpr
	}
	return &tipb.Expr{Tp: tipb.ExprType_Not, Children: []*tipb.Expr{inExpr}}
}

func (b *executorBuilder) exprListToPBExpr(client kv.Client, list []ast.ExprNode, tn *ast.TableName) *tipb.Expr {
	if !client.SupportRequestType(kv.ReqTypeSelect, int64(tipb.ExprType_ValueList)) {
		return nil
	}
	// Only list of *ast.ValueExpr can be push down.
	datums := make([]types.Datum, 0, len(list))
	for _, v := range list {
		x, ok := v.(*ast.ValueExpr)
		if !ok {
			return nil
		}
		if b.datumToPBExpr(client, x.Datum) == nil {
			return nil
		}
		datums = append(datums, x.Datum)
	}
	return b.datumsToValueList(datums)
}

func (b *executorBuilder) datumsToValueList(datums []types.Datum) *tipb.Expr {
	// Don't push value list that has different datum kind.
	prevKind := types.KindNull
	for _, d := range datums {
		if prevKind == types.KindNull {
			prevKind = d.Kind()
		}
		if !d.IsNull() && d.Kind() != prevKind {
			return nil
		}
	}
	err := types.SortDatums(datums)
	if err != nil {
		b.err = errors.Trace(err)
		return nil
	}
	val, err := codec.EncodeValue(nil, datums...)
	if err != nil {
		b.err = errors.Trace(err)
		return nil
	}
	return &tipb.Expr{Tp: tipb.ExprType_ValueList, Val: val}
}

>>>>>>> 89f840e6
// XExecutor defines some interfaces used by dist-sql.
type XExecutor interface {
	// AddAggregate adds aggregate info into an executor.
	AddAggregate(funcs []*tipb.Expr, byItems []*tipb.ByItem, fields []*types.FieldType)
	// GetTable gets the TableInfo of this XExecutor.
	GetTable() *model.TableInfo
	// AddLimit try to add limit to XExecutor. If success, return true.
	AddLimit(l *plan.Limit) bool
}

// Closeable is a interface for closeable structures.
type Closeable interface {
	// Close closes the object.
	Close() error
}

func closeAll(objs ...Closeable) error {
	for _, obj := range objs {
		if obj != nil {
			err := obj.Close()
			if err != nil {
				return errors.Trace(err)
			}
		}
	}
	return nil
}

// XSelectIndexExec represents XAPI select index executor without result fields.
type XSelectIndexExec struct {
	tableInfo     *model.TableInfo
	table         table.Table
	asName        *model.CIStr
	ctx           context.Context
	supportDesc   bool
	isMemDB       bool
	result        xapi.SelectResult
	partialResult xapi.PartialResult
	where         *tipb.Expr
	txn           kv.Transaction

	tasks    chan *lookupTableTask
	tasksErr error // not nil if tasks closed due to error.
	taskCurr *lookupTableTask

	indexPlan *plan.PhysicalIndexScan

	returnedRows uint64 // returned row count

	mu sync.Mutex

	/*
	   The following attributes are used for aggregation push down.
	   aggFuncs is the aggregation functions in protobuf format. They will be added to xapi request msg.
	   byItem is the groupby items in protobuf format. They will be added to xapi request msg.
	   aggFields is used to decode returned rows from xapi.
	   aggregate indicates of the executor is handling aggregate result.
	   It is more convenient to use a single varible than use a long condition.
	*/
	aggFuncs  []*tipb.Expr
	byItems   []*tipb.ByItem
	aggFields []*types.FieldType
	aggregate bool
}

// AddAggregate implements XExecutor interface.
func (e *XSelectIndexExec) AddAggregate(funcs []*tipb.Expr, byItems []*tipb.ByItem, fields []*types.FieldType) {
	e.aggFuncs = funcs
	e.byItems = byItems
	e.aggFields = fields
	e.aggregate = true
	client := e.txn.GetClient()
	if !client.SupportRequestType(kv.ReqTypeIndex, kv.ReqSubTypeGroupBy) {
		e.indexPlan.DoubleRead = true
	}
}

// AddLimit implements XExecutor interface.
func (e *XSelectIndexExec) AddLimit(limit *plan.Limit) bool {
	cnt := int64(limit.Offset + limit.Count)
	if e.indexPlan.LimitCount == nil {
		e.indexPlan.LimitCount = &cnt
		return true
	}
	return false
}

// GetTable implements XExecutor interface.
func (e *XSelectIndexExec) GetTable() *model.TableInfo {
	return e.tableInfo
}

// Fields implements Exec Fields interface.
func (e *XSelectIndexExec) Fields() []*ast.ResultField {
	return nil
}

// Schema implements Exec Schema interface.
func (e *XSelectIndexExec) Schema() expression.Schema {
	return e.indexPlan.GetSchema()
}

// Close implements Exec Close interface.
func (e *XSelectIndexExec) Close() error {
	err := closeAll(e.result, e.partialResult)
	if err != nil {
		return errors.Trace(err)
	}
	e.result = nil
	e.partialResult = nil
	e.taskCurr = nil
	e.tasks = nil
	e.returnedRows = 0
	return nil
}

// Next implements Executor Next interface.
func (e *XSelectIndexExec) Next() (*Row, error) {
	if e.indexPlan.LimitCount != nil && e.returnedRows >= uint64(*e.indexPlan.LimitCount) {
		return nil, nil
	}
	e.returnedRows++
	if e.indexPlan.DoubleRead {
		return e.nextForDoubleRead()
	}
	return e.nextForSingleRead()
}

func (e *XSelectIndexExec) nextForSingleRead() (*Row, error) {
	if e.result == nil {
		var err error
		e.result, err = e.doIndexRequest()
		if err != nil {
			return nil, errors.Trace(err)
		}
		if e.aggregate {
			// The returned rows should be aggregate partial result.
			e.result.SetFields(e.aggFields)
		}
		e.result.Fetch()
	}
	for {
		if e.partialResult == nil {
			var err error
			e.partialResult, err = e.result.Next()
			if err != nil {
				return nil, errors.Trace(err)
			}
			if e.partialResult == nil {
				return nil, nil
			}
		}
		h, rowData, err := e.partialResult.Next()
		if err != nil {
			return nil, errors.Trace(err)
		}
		if rowData == nil {
			e.partialResult = nil
			continue
		}
		if e.aggregate {
			return &Row{Data: rowData}, nil
		}
		rowData = e.indexRowToTableRow(h, rowData)
		return resultRowToRow(e.table, h, rowData, e.asName), nil
	}
}

func (e *XSelectIndexExec) indexRowToTableRow(handle int64, indexRow []types.Datum) []types.Datum {
	tableRow := make([]types.Datum, len(e.indexPlan.Columns))
	for i, tblCol := range e.indexPlan.Columns {
		if mysql.HasPriKeyFlag(tblCol.Flag) && e.indexPlan.Table.PKIsHandle {
			tableRow[i] = types.NewIntDatum(handle)
			continue
		}
		for j, idxCol := range e.indexPlan.Index.Columns {
			if tblCol.Name.L == idxCol.Name.L {
				tableRow[i] = indexRow[j]
				break
			}
		}
	}
	return tableRow
}

func (e *XSelectIndexExec) nextForDoubleRead() (*Row, error) {
	var startTs time.Time
	if e.tasks == nil {
		startTs = time.Now()
		idxResult, err := e.doIndexRequest()
		if err != nil {
			return nil, errors.Trace(err)
		}
		idxResult.Fetch()

		// Use a background goroutine to fetch index, put the result in e.tasks.
		// e.tasks serves as a pipeline, so fetch index and get table data would
		// run concurrency.
		e.tasks = make(chan *lookupTableTask, 50)
		go e.fetchHandles(idxResult, e.tasks)
	}

	for {
		if e.taskCurr == nil {
			taskCurr, ok := <-e.tasks
			if !ok {
				log.Debugf("[TIME_INDEX_TABLE_SCAN] time: %v", time.Since(startTs))
				return nil, e.tasksErr
			}
			e.taskCurr = taskCurr
		}

		row, err := e.taskCurr.getRow()
		if err != nil || row != nil {
			return row, errors.Trace(err)
		}
		e.taskCurr = nil
	}
}

const concurrencyLimit int = 30

// addWorker add a worker for lookupTableTask.
// It's not thread-safe and should be called in fetchHandles goroutine only.
func addWorker(e *XSelectIndexExec, ch chan *lookupTableTask, concurrency *int) {
	if *concurrency <= concurrencyLimit {
		go e.pickAndExecTask(ch)
		*concurrency = *concurrency + 1
	}
}

func (e *XSelectIndexExec) fetchHandles(idxResult xapi.SelectResult, ch chan<- *lookupTableTask) {
	defer close(ch)

	workCh := make(chan *lookupTableTask, 1)
	defer close(workCh)

	var concurrency int
	addWorker(e, workCh, &concurrency)

	totalHandles := 0
	startTs := time.Now()
	for {
		handles, finish, err := extractHandlesFromIndexResult(idxResult)
		if err != nil || finish {
			e.tasksErr = errors.Trace(err)
			log.Debugf("[TIME_INDEX_SCAN] time: %v handles: %d concurrency: %d",
				time.Since(startTs),
				totalHandles,
				concurrency)
			return
		}

		totalHandles += len(handles)
		tasks := e.buildTableTasks(handles)
		for _, task := range tasks {
			if concurrency < len(tasks) {
				addWorker(e, workCh, &concurrency)
			}

			select {
			case workCh <- task:
			default:
				addWorker(e, workCh, &concurrency)
				workCh <- task
			}
			ch <- task
		}
	}
}

func (e *XSelectIndexExec) doIndexRequest() (xapi.SelectResult, error) {
	selIdxReq := new(tipb.SelectRequest)
	selIdxReq.StartTs = e.txn.StartTS()
	selIdxReq.IndexInfo = xapi.IndexToProto(e.table.Meta(), e.indexPlan.Index)
	if e.indexPlan.Desc {
		selIdxReq.OrderBy = append(selIdxReq.OrderBy, &tipb.ByItem{Desc: e.indexPlan.Desc})
	}
	fieldTypes := make([]*types.FieldType, len(e.indexPlan.Index.Columns))
	for i, v := range e.indexPlan.Index.Columns {
		fieldTypes[i] = &(e.table.Cols()[v.Offset].FieldType)
	}
	var err error
	selIdxReq.Ranges, err = indexRangesToPBRanges(e.indexPlan.Ranges, fieldTypes)
	if err != nil {
		return nil, errors.Trace(err)
	}
	concurrency := 1
	if !e.indexPlan.DoubleRead {
		concurrency = defaultConcurrency
		selIdxReq.Aggregates = e.aggFuncs
		selIdxReq.GroupBy = e.byItems
		selIdxReq.Where = e.where
		selIdxReq.Limit = e.indexPlan.LimitCount
	} else if e.indexPlan.OutOfOrder {
		concurrency = defaultConcurrency
	}
	return xapi.Select(e.txn.GetClient(), selIdxReq, concurrency, !e.indexPlan.OutOfOrder)
}

func (e *XSelectIndexExec) buildTableTasks(handles []int64) []*lookupTableTask {
	// Build tasks with increasing batch size.
	var taskSizes []int
	total := len(handles)
	batchSize := BaseLookupTableTaskSize
	for total > 0 {
		if batchSize > total {
			batchSize = total
		}
		taskSizes = append(taskSizes, batchSize)
		total -= batchSize
		if batchSize < MaxLookupTableTaskSize {
			batchSize *= 2
		}
	}

	var indexOrder map[int64]int
	if !e.indexPlan.OutOfOrder {
		// Save the index order.
		indexOrder = make(map[int64]int, len(handles))
		for i, h := range handles {
			indexOrder[h] = i
		}
	}

	tasks := make([]*lookupTableTask, len(taskSizes))
	for i, size := range taskSizes {
		task := &lookupTableTask{
			handles:    handles[:size],
			indexOrder: indexOrder,
		}
		task.doneCh = make(chan error, 1)
		handles = handles[size:]

		tasks[i] = task
	}

	return tasks
}

// pickAndExecTask is a worker function, the common usage is
// go e.pickAndExecTask(ch)
func (e *XSelectIndexExec) pickAndExecTask(ch <-chan *lookupTableTask) {
	for task := range ch {
		err := e.executeTask(task)
		task.doneCh <- err
	}
}

func (e *XSelectIndexExec) executeTask(task *lookupTableTask) error {
	sort.Sort(int64Slice(task.handles))
	tblResult, err := e.doTableRequest(task.handles)
	if err != nil {
		return errors.Trace(err)
	}
	task.rows, err = e.extractRowsFromTableResult(e.table, tblResult)
	if err != nil {
		return errors.Trace(err)
	}
	if !e.indexPlan.OutOfOrder {
		// Restore the index order.
		sorter := &rowsSorter{order: task.indexOrder, rows: task.rows}
		if e.indexPlan.Desc && !e.supportDesc {
			sort.Sort(sort.Reverse(sorter))
		} else {
			sort.Sort(sorter)
		}
	}
	return nil
}

func (e *XSelectIndexExec) extractRowsFromTableResult(t table.Table, tblResult xapi.SelectResult) ([]*Row, error) {
	var rows []*Row
	for {
		partialResult, err := tblResult.Next()
		if err != nil {
			return nil, errors.Trace(err)
		}
		if partialResult == nil {
			break
		}
		subRows, err := e.extractRowsFromPartialResult(t, partialResult)
		if err != nil {
			return nil, errors.Trace(err)
		}
		rows = append(rows, subRows...)
	}
	return rows, nil
}

func (e *XSelectIndexExec) extractRowsFromPartialResult(t table.Table, partialResult xapi.PartialResult) ([]*Row, error) {
	var rows []*Row
	for {
		h, rowData, err := partialResult.Next()
		if err != nil {
			return nil, errors.Trace(err)
		}
		if rowData == nil {
			break
		}
		row := resultRowToRow(t, h, rowData, e.indexPlan.TableAsName)
		rows = append(rows, row)
	}
	return rows, nil
}

func (e *XSelectIndexExec) doTableRequest(handles []int64) (xapi.SelectResult, error) {
	// The handles are not in original index order, so we can't push limit here.
	selTableReq := new(tipb.SelectRequest)
	if e.indexPlan.OutOfOrder {
		selTableReq.Limit = e.indexPlan.LimitCount
	}
	selTableReq.StartTs = e.txn.StartTS()
	selTableReq.TableInfo = &tipb.TableInfo{
		TableId: e.table.Meta().ID,
	}
	selTableReq.TableInfo.Columns = xapi.ColumnsToProto(e.indexPlan.Columns, e.table.Meta().PKIsHandle)
	selTableReq.Ranges = make([]*tipb.KeyRange, 0, len(handles))
	for _, h := range handles {
		if h == math.MaxInt64 {
			// We can't convert MaxInt64 into an left closed, right open range.
			continue
		}
		pbRange := new(tipb.KeyRange)
		bs := make([]byte, 0, 8)
		pbRange.Low = codec.EncodeInt(bs, h)
		pbRange.High = kv.Key(pbRange.Low).PrefixNext()
		selTableReq.Ranges = append(selTableReq.Ranges, pbRange)
	}
	selTableReq.Where = e.where
	// Aggregate Info
	selTableReq.Aggregates = e.aggFuncs
	selTableReq.GroupBy = e.byItems
	// Aggregate Info
	resp, err := xapi.Select(e.txn.GetClient(), selTableReq, defaultConcurrency, false)
	if err != nil {
		return nil, errors.Trace(err)
	}
	if e.aggregate {
		// The returned rows should be aggregate partial result.
		resp.SetFields(e.aggFields)
	}
	resp.Fetch()
	return resp, nil
}

// XSelectTableExec represents XAPI select executor without result fields.
type XSelectTableExec struct {
	tableInfo     *model.TableInfo
	table         table.Table
	asName        *model.CIStr
	ctx           context.Context
	supportDesc   bool
	isMemDB       bool
	result        xapi.SelectResult
	partialResult xapi.PartialResult
	where         *tipb.Expr
	Columns       []*model.ColumnInfo
	schema        expression.Schema
	ranges        []plan.TableRange
	desc          bool
	limitCount    *int64
	returnedRows  uint64 // returned rowCount
	keepOrder     bool
	txn           kv.Transaction

	/*
	   The following attributes are used for aggregation push down.
	   aggFuncs is the aggregation functions in protobuf format. They will be added to xapi request msg.
	   byItem is the groupby items in protobuf format. They will be added to xapi request msg.
	   aggFields is used to decode returned rows from xapi.
	   aggregate indicates of the executor is handling aggregate result.
	   It is more convenient to use a single varible than use a long condition.
	*/
	aggFuncs  []*tipb.Expr
	byItems   []*tipb.ByItem
	aggFields []*types.FieldType
	aggregate bool
}

// AddLimit implements XExecutor interface.
func (e *XSelectTableExec) AddLimit(limit *plan.Limit) bool {
	cnt := int64(limit.Offset + limit.Count)
	if e.limitCount == nil {
		e.limitCount = &cnt
		return true
	}
	return false
}

// Schema implements Executor Schema interface.
func (e *XSelectTableExec) Schema() expression.Schema {
	return e.schema
}

func (e *XSelectTableExec) doRequest() error {
	var err error
	selReq := new(tipb.SelectRequest)
	selReq.StartTs = e.txn.StartTS()
	selReq.Where = e.where
	selReq.Ranges = tableRangesToPBRanges(e.ranges)
	columns := e.Columns
	selReq.TableInfo = &tipb.TableInfo{
		TableId: e.tableInfo.ID,
	}
	if e.supportDesc && e.desc {
		selReq.OrderBy = append(selReq.OrderBy, &tipb.ByItem{Desc: e.desc})
	}
	selReq.Limit = e.limitCount
	selReq.TableInfo.Columns = xapi.ColumnsToProto(columns, e.tableInfo.PKIsHandle)
	// Aggregate Info
	selReq.Aggregates = e.aggFuncs
	selReq.GroupBy = e.byItems
	e.result, err = xapi.Select(e.txn.GetClient(), selReq, defaultConcurrency, e.keepOrder)
	if err != nil {
		return errors.Trace(err)
	}
	//if len(selReq.Aggregates) > 0 || len(selReq.GroupBy) > 0 {
	if e.aggregate {
		// The returned rows should be aggregate partial result.
		e.result.SetFields(e.aggFields)
	}
	e.result.Fetch()
	return nil
}

// Close implements Executor Close interface.
func (e *XSelectTableExec) Close() error {
	err := closeAll(e.result, e.partialResult)
	if err != nil {
		return errors.Trace(err)
	}
	e.result = nil
	e.partialResult = nil
	e.returnedRows = 0
	return nil
}

// Next implements Executor interface.
func (e *XSelectTableExec) Next() (*Row, error) {
	if e.limitCount != nil && e.returnedRows >= uint64(*e.limitCount) {
		return nil, nil
	}
	if e.result == nil {
		err := e.doRequest()
		if err != nil {
			return nil, errors.Trace(err)
		}
	}
	for {
		if e.partialResult == nil {
			var err error
			startTs := time.Now()
			e.partialResult, err = e.result.Next()
			if err != nil {
				return nil, errors.Trace(err)
			}
			if e.partialResult == nil {
				return nil, nil
			}
			duration := time.Since(startTs)
			if duration > 30*time.Millisecond {
				log.Infof("[TIME_TABLE_SCAN] %v", duration)
			} else {
				log.Debugf("[TIME_TABLE_SCAN] %v", duration)
			}
		}
		h, rowData, err := e.partialResult.Next()
		if err != nil {
			return nil, errors.Trace(err)
		}
		if rowData == nil {
			e.partialResult = nil
			continue
		}
		e.returnedRows++
		if e.aggregate {
			// compose aggreagte row
			return &Row{Data: rowData}, nil
		}
		return resultRowToRow(e.table, h, rowData, e.asName), nil
	}
}

// AddAggregate implements XExecutor interface.
func (e *XSelectTableExec) AddAggregate(funcs []*tipb.Expr, byItems []*tipb.ByItem, fields []*types.FieldType) {
	e.aggFuncs = funcs
	e.byItems = byItems
	e.aggFields = fields
	e.aggregate = true
}

// GetTable implements XExecutor interface.
func (e *XSelectTableExec) GetTable() *model.TableInfo {
	return e.tableInfo
}

// Fields implements Executor interface.
func (e *XSelectTableExec) Fields() []*ast.ResultField {
	return nil
}<|MERGE_RESOLUTION|>--- conflicted
+++ resolved
@@ -16,7 +16,6 @@
 import (
 	"math"
 	"sort"
-	"strings"
 	"sync"
 	"time"
 
@@ -24,12 +23,10 @@
 	"github.com/ngaut/log"
 	"github.com/pingcap/tidb/ast"
 	"github.com/pingcap/tidb/context"
-	"github.com/pingcap/tidb/evaluator"
 	"github.com/pingcap/tidb/expression"
 	"github.com/pingcap/tidb/kv"
 	"github.com/pingcap/tidb/model"
 	"github.com/pingcap/tidb/mysql"
-	"github.com/pingcap/tidb/parser/opcode"
 	"github.com/pingcap/tidb/plan"
 	"github.com/pingcap/tidb/table"
 	"github.com/pingcap/tidb/util/codec"
@@ -243,326 +240,6 @@
 func (p int64Slice) Less(i, j int) bool { return p[i] < p[j] }
 func (p int64Slice) Swap(i, j int)      { p[i], p[j] = p[j], p[i] }
 
-<<<<<<< HEAD
-=======
-// exprToPBExpr converts an ast.ExprNode to a tipb.Expr, if not supported, nil will be returned.
-func (b *executorBuilder) exprToPBExpr(client kv.Client, expr ast.ExprNode, tn *ast.TableName) *tipb.Expr {
-	switch x := expr.(type) {
-	case *ast.ValueExpr, *ast.ParamMarkerExpr:
-		return b.datumToPBExpr(client, *expr.GetDatum())
-	case *ast.ColumnNameExpr:
-		return b.columnNameToPBExpr(client, x, tn)
-	case *ast.BinaryOperationExpr:
-		return b.binopToPBExpr(client, x, tn)
-	case *ast.ParenthesesExpr:
-		return b.exprToPBExpr(client, x.Expr, tn)
-	case *ast.PatternLikeExpr:
-		return b.likeToPBExpr(client, x, tn)
-	case *ast.UnaryOperationExpr:
-		return b.unaryToPBExpr(client, x, tn)
-	case *ast.PatternInExpr:
-		return b.patternInToPBExpr(client, x, tn)
-	case *ast.SubqueryExpr:
-		return b.subqueryToPBExpr(client, x)
-	case *ast.AggregateFuncExpr:
-		return b.aggFuncToPBExpr(client, x, tn)
-	default:
-		return nil
-	}
-}
-
-func (b *executorBuilder) groupByItemToPB(client kv.Client, item *ast.ByItem, tn *ast.TableName) *tipb.ByItem {
-	expr := b.exprToPBExpr(client, item.Expr, tn)
-	if expr == nil {
-		return nil
-	}
-	return &tipb.ByItem{Expr: expr}
-}
-
-func (b *executorBuilder) aggFuncToPBExpr(client kv.Client, af *ast.AggregateFuncExpr, tn *ast.TableName) *tipb.Expr {
-	name := strings.ToLower(af.F)
-	var tp tipb.ExprType
-	switch name {
-	case ast.AggFuncCount:
-		tp = tipb.ExprType_Count
-	case ast.AggFuncFirstRow:
-		tp = tipb.ExprType_First
-	case ast.AggFuncGroupConcat:
-		tp = tipb.ExprType_GroupConcat
-	case ast.AggFuncMax:
-		tp = tipb.ExprType_Max
-	case ast.AggFuncMin:
-		tp = tipb.ExprType_Min
-	case ast.AggFuncSum:
-		tp = tipb.ExprType_Sum
-	case ast.AggFuncAvg:
-		tp = tipb.ExprType_Avg
-	}
-	if !client.SupportRequestType(kv.ReqTypeSelect, int64(tp)) {
-		return nil
-	}
-	// convert it to pb
-	children := make([]*tipb.Expr, 0, len(af.Args))
-	for _, arg := range af.Args {
-		pbArg := b.exprToPBExpr(client, arg, tn)
-		if pbArg == nil {
-			return nil
-		}
-		children = append(children, pbArg)
-	}
-	return &tipb.Expr{Tp: tp, Children: children}
-}
-
-func (b *executorBuilder) columnNameToPBExpr(client kv.Client, column *ast.ColumnNameExpr, tn *ast.TableName) *tipb.Expr {
-	if !client.SupportRequestType(kv.ReqTypeSelect, int64(tipb.ExprType_ColumnRef)) {
-		return nil
-	}
-	// Zero Column ID is not a column from table, can not support for now.
-	if column.Refer.Column.ID == 0 {
-		return nil
-	}
-	switch column.Refer.Expr.GetType().Tp {
-	case mysql.TypeBit, mysql.TypeSet, mysql.TypeEnum, mysql.TypeGeometry:
-		return nil
-	}
-	matched := false
-	for _, f := range tn.GetResultFields() {
-		if f.TableName == column.Refer.TableName && f.Column.ID == column.Refer.Column.ID {
-			matched = true
-			break
-		}
-	}
-	if matched {
-		pbExpr := new(tipb.Expr)
-		pbExpr.Tp = tipb.ExprType_ColumnRef
-		pbExpr.Val = codec.EncodeInt(nil, column.Refer.Column.ID)
-		return pbExpr
-	}
-	// If the column ID isn't in fields, it means the column is from an outer table,
-	// its value is available to use.
-	return b.datumToPBExpr(client, *column.Refer.Expr.GetDatum())
-}
-
-func (b *executorBuilder) datumToPBExpr(client kv.Client, d types.Datum) *tipb.Expr {
-	var tp tipb.ExprType
-	var val []byte
-	switch d.Kind() {
-	case types.KindNull:
-		tp = tipb.ExprType_Null
-	case types.KindInt64:
-		tp = tipb.ExprType_Int64
-		val = codec.EncodeInt(nil, d.GetInt64())
-	case types.KindUint64:
-		tp = tipb.ExprType_Uint64
-		val = codec.EncodeUint(nil, d.GetUint64())
-	case types.KindString:
-		tp = tipb.ExprType_String
-		val = d.GetBytes()
-	case types.KindBytes:
-		tp = tipb.ExprType_Bytes
-		val = d.GetBytes()
-	case types.KindFloat32:
-		tp = tipb.ExprType_Float32
-		val = codec.EncodeFloat(nil, d.GetFloat64())
-	case types.KindFloat64:
-		tp = tipb.ExprType_Float64
-		val = codec.EncodeFloat(nil, d.GetFloat64())
-	case types.KindMysqlDuration:
-		tp = tipb.ExprType_MysqlDuration
-		val = codec.EncodeInt(nil, int64(d.GetMysqlDuration().Duration))
-	case types.KindMysqlDecimal:
-		tp = tipb.ExprType_MysqlDecimal
-		val = codec.EncodeDecimal(nil, d)
-	default:
-		return nil
-	}
-	if !client.SupportRequestType(kv.ReqTypeSelect, int64(tp)) {
-		return nil
-	}
-	return &tipb.Expr{Tp: tp, Val: val}
-}
-
-func (b *executorBuilder) binopToPBExpr(client kv.Client, expr *ast.BinaryOperationExpr, tn *ast.TableName) *tipb.Expr {
-	var tp tipb.ExprType
-	switch expr.Op {
-	case opcode.LT:
-		tp = tipb.ExprType_LT
-	case opcode.LE:
-		tp = tipb.ExprType_LE
-	case opcode.EQ:
-		tp = tipb.ExprType_EQ
-	case opcode.NE:
-		tp = tipb.ExprType_NE
-	case opcode.GE:
-		tp = tipb.ExprType_GE
-	case opcode.GT:
-		tp = tipb.ExprType_GT
-	case opcode.NullEQ:
-		tp = tipb.ExprType_NullEQ
-	case opcode.AndAnd:
-		tp = tipb.ExprType_And
-	case opcode.OrOr:
-		tp = tipb.ExprType_Or
-	case opcode.Plus:
-		tp = tipb.ExprType_Plus
-	case opcode.Div:
-		tp = tipb.ExprType_Div
-	default:
-		return nil
-	}
-	if !client.SupportRequestType(kv.ReqTypeSelect, int64(tp)) {
-		return nil
-	}
-	leftExpr := b.exprToPBExpr(client, expr.L, tn)
-	if leftExpr == nil {
-		return nil
-	}
-	rightExpr := b.exprToPBExpr(client, expr.R, tn)
-	if rightExpr == nil {
-		return nil
-	}
-	return &tipb.Expr{Tp: tp, Children: []*tipb.Expr{leftExpr, rightExpr}}
-}
-
-// Only patterns like 'abc', '%abc', 'abc%', '%abc%' can be converted to *tipb.Expr for now.
-func (b *executorBuilder) likeToPBExpr(client kv.Client, expr *ast.PatternLikeExpr, tn *ast.TableName) *tipb.Expr {
-	if expr.Escape != '\\' {
-		return nil
-	}
-	patternDatum := expr.Pattern.GetDatum()
-	if patternDatum.Kind() != types.KindString {
-		return nil
-	}
-	patternStr := patternDatum.GetString()
-	for i, r := range patternStr {
-		switch r {
-		case '\\', '_':
-			return nil
-		case '%':
-			if i != 0 && i != len(patternStr)-1 {
-				return nil
-			}
-		}
-	}
-	patternExpr := b.exprToPBExpr(client, expr.Pattern, tn)
-	if patternExpr == nil {
-		return nil
-	}
-	targetExpr := b.exprToPBExpr(client, expr.Expr, tn)
-	if targetExpr == nil {
-		return nil
-	}
-	likeExpr := &tipb.Expr{Tp: tipb.ExprType_Like, Children: []*tipb.Expr{targetExpr, patternExpr}}
-	if !expr.Not {
-		return likeExpr
-	}
-	return &tipb.Expr{Tp: tipb.ExprType_Not, Children: []*tipb.Expr{likeExpr}}
-}
-
-func (b *executorBuilder) unaryToPBExpr(client kv.Client, expr *ast.UnaryOperationExpr, tn *ast.TableName) *tipb.Expr {
-	switch expr.Op {
-	case opcode.Not:
-		if !client.SupportRequestType(kv.ReqTypeSelect, int64(tipb.ExprType_Not)) {
-			return nil
-		}
-	default:
-		return nil
-	}
-	child := b.exprToPBExpr(client, expr.V, tn)
-	if child == nil {
-		return nil
-	}
-	return &tipb.Expr{Tp: tipb.ExprType_Not, Children: []*tipb.Expr{child}}
-}
-
-func (b *executorBuilder) subqueryToPBExpr(client kv.Client, expr *ast.SubqueryExpr) *tipb.Expr {
-	if !client.SupportRequestType(kv.ReqTypeSelect, int64(tipb.ExprType_ValueList)) {
-		return nil
-	}
-	if expr.Correlated || len(expr.Query.GetResultFields()) != 1 {
-		// We only push down evaluated non-correlated subquery which has only one field.
-		return nil
-	}
-	err := evaluator.EvalSubquery(b.ctx, expr)
-	if err != nil {
-		b.err = errors.Trace(err)
-		return nil
-	}
-	if expr.Datum.Kind() != types.KindRow {
-		// Do not push down datum kind is not row.
-		return nil
-	}
-	return b.datumsToValueList(expr.Datum.GetRow())
-}
-
-func (b *executorBuilder) patternInToPBExpr(client kv.Client, expr *ast.PatternInExpr, tn *ast.TableName) *tipb.Expr {
-	if !client.SupportRequestType(kv.ReqTypeSelect, int64(tipb.ExprType_In)) {
-		return nil
-	}
-	pbExpr := b.exprToPBExpr(client, expr.Expr, tn)
-	if pbExpr == nil {
-		return nil
-	}
-	var listExpr *tipb.Expr
-	if expr.Sel != nil {
-		listExpr = b.exprToPBExpr(client, expr.Sel, tn)
-	} else {
-		listExpr = b.exprListToPBExpr(client, expr.List, tn)
-	}
-	if listExpr == nil {
-		return nil
-	}
-	inExpr := &tipb.Expr{Tp: tipb.ExprType_In, Children: []*tipb.Expr{pbExpr, listExpr}}
-	if !expr.Not {
-		return inExpr
-	}
-	return &tipb.Expr{Tp: tipb.ExprType_Not, Children: []*tipb.Expr{inExpr}}
-}
-
-func (b *executorBuilder) exprListToPBExpr(client kv.Client, list []ast.ExprNode, tn *ast.TableName) *tipb.Expr {
-	if !client.SupportRequestType(kv.ReqTypeSelect, int64(tipb.ExprType_ValueList)) {
-		return nil
-	}
-	// Only list of *ast.ValueExpr can be push down.
-	datums := make([]types.Datum, 0, len(list))
-	for _, v := range list {
-		x, ok := v.(*ast.ValueExpr)
-		if !ok {
-			return nil
-		}
-		if b.datumToPBExpr(client, x.Datum) == nil {
-			return nil
-		}
-		datums = append(datums, x.Datum)
-	}
-	return b.datumsToValueList(datums)
-}
-
-func (b *executorBuilder) datumsToValueList(datums []types.Datum) *tipb.Expr {
-	// Don't push value list that has different datum kind.
-	prevKind := types.KindNull
-	for _, d := range datums {
-		if prevKind == types.KindNull {
-			prevKind = d.Kind()
-		}
-		if !d.IsNull() && d.Kind() != prevKind {
-			return nil
-		}
-	}
-	err := types.SortDatums(datums)
-	if err != nil {
-		b.err = errors.Trace(err)
-		return nil
-	}
-	val, err := codec.EncodeValue(nil, datums...)
-	if err != nil {
-		b.err = errors.Trace(err)
-		return nil
-	}
-	return &tipb.Expr{Tp: tipb.ExprType_ValueList, Val: val}
-}
-
->>>>>>> 89f840e6
 // XExecutor defines some interfaces used by dist-sql.
 type XExecutor interface {
 	// AddAggregate adds aggregate info into an executor.
